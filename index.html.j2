<!doctype html>
<html lang="en" data-theme="light">
<head>
  {% set STATIC = static_base or './static/' %}
  {% set STATICPUB = static_public_base or (public_url.rstrip('/') + '/static/') if public_url else STATIC %}
  <meta charset="utf-8" />
  <title>{{ site_title or "Torchborne" }}</title>
  <meta name="viewport" content="width=device-width, initial-scale=1" />
  <meta name="robots" content="index,follow" />
  <meta name="description" content="Poetry & musings by Dami." />
  <meta name="color-scheme" content="light dark" />
  <meta id="themeColorMeta" name="theme-color" content="#f59e0b" />
  <link rel="canonical" href="{{ public_url or '' }}" />

  <!-- Fonts -->
  <link rel="preconnect" href="https://fonts.googleapis.com" crossorigin>
  <link rel="preconnect" href="https://fonts.gstatic.com" crossorigin>
  <link rel="preconnect" href="https://api.rss2json.com" crossorigin>
  <link href="https://fonts.googleapis.com/css2?family=Inter:wght@300;400;500;600;700&family=Crimson+Text:ital,wght@0,400;0,600;1,400&family=Playfair+Display:ital,wght@0,400;0,700;1,400&display=swap" rel="stylesheet">

  <!-- Styles -->
  <link rel="preload" as="style" href="{{ STATIC }}styles.css">
  <link id="mainCss" rel="stylesheet" href="{{ STATIC }}styles.css">
  <noscript><link rel="stylesheet" href="{{ STATIC }}styles.css"></noscript>

  <link rel="alternate" type="application/rss+xml" title="{{ site_title or 'Feed' }}" href="{{ feed_url }}" />
  <link rel="icon" type="image/png" sizes="64x64" href="{{ STATIC }}logo-light.png">

  <!-- Open Graph -->
  <meta property="og:title" content="{{ site_title or 'Torchborne' }}" />
  <meta property="og:description" content="Poetry & musings by Dami." />
  <meta property="og:type" content="website" />
  <meta property="og:url" content="{{ public_url or '' }}" />
  <meta property="og:image" content="{{ STATICPUB ~ 'logo-light.svg' }}" />
  <meta property="og:site_name" content="{{ site_title or 'Torchborne' }}" />
  <meta name="twitter:card" content="summary_large_image">
  <meta name="twitter:image" content="{{ STATICPUB ~ 'logo-light.svg' }}" />

  <!-- Structured Data -->
  <script type="application/ld+json">
  {
    "@context":"https://schema.org",
    "@type":"CollectionPage",
    "name": {{ (site_title or "Torchborne") | tojson }},
    "description":"Poetry & musings by Dami.",
    "url": {{ (public_url or '') | tojson }}
  }
  </script>

  <!-- Relaxed CSP for this static setup -->
  <meta http-equiv="Content-Security-Policy" content="
    default-src 'self';
    img-src 'self' https: data:;
    style-src 'self' 'unsafe-inline' https:;
    font-src https:;
    script-src 'self' 'unsafe-inline' https://cdn.jsdelivr.net;
    connect-src 'self' https:;
    base-uri 'self';
    form-action 'self';
    upgrade-insecure-requests
  ">
</head>
<body>
  <a href="#postsGrid" class="visually-hidden" id="skipLink">Skip to posts</a>
  <noscript>
    <div class="status error" role="alert">JavaScript is disabled. Some features (search, quick read) won't work. You can still read directly on Substack via the links below.</div>
  </noscript>

  <!-- Floating Shapes -->
  <div class="floating-shapes" aria-hidden="true">
    <div class="shape accent"></div>
    <div class="shape accent-2"></div>
    <div class="shape accent-3"></div>
  </div>

  <!-- Particles -->
  <div class="particles" id="particles" aria-hidden="true"></div>

  <!-- Progress Bar -->
  <div class="progress-bar" id="progressBar" role="progressbar" aria-live="off" aria-valuemin="0" aria-valuemax="100" aria-valuenow="0"></div>

  <div id="appRoot" class="main-content" aria-hidden="false">
    <!-- HERO -->
    <section class="hero">
      <div class="wrap">
        <div class="hero-content">
          <div class="brand-section">
            <a href="./" class="brand-link">
              <img src="{{ STATIC }}logo-light.svg" alt="Torchborne logo" class="logo-img logo-light" fetchpriority="high" width="64" height="64" />
              <img src="{{ STATIC }}logo-dark.svg" alt="Torchborne logo" class="logo-img logo-dark" fetchpriority="high" width="64" height="64" />
              <h1 class="brand-name">{{ site_title or "Torchborne" }}</h1>
            </a>
            <div class="hero-tagline" aria-live="polite">where words carry the flame ✨</div>
          </div>

          <div class="hero-actions">
            <button id="themeToggle" class="chip accent" title="Toggle theme" aria-pressed="false">
              <span id="themeIcon" aria-hidden="true">🌓</span> <span id="themeText">Theme</span>
            </button>
            <button id="refreshBtn" class="chip accent" title="Refresh posts">↻ Refresh</button>
            <button id="randomBtn" class="chip accent" title="Surprise me"><span>🎲</span> Random</button>
            <button id="aboutBtn" class="btn" title="About" aria-haspopup="dialog" aria-controls="aboutModal">
              <span>👋</span> About
            </button>
            {% if featured_ebook %}
            <a class="btn" href="{{ featured_ebook.url }}" target="_blank" rel="noopener">
<<<<<<< HEAD
              <span>📘</span> {{ featured_ebook.cta_text or 'Read eBook' }}
=======
              <span>📘</span> {{ featured_ebook.cta_text or 'Download the eBook' }}
>>>>>>> b59f1932
            </a>
            {% endif %}
            <a class="btn btn-primary" href="{{ public_url.rstrip('/') + '/subscribe' }}" rel="noopener">
              <span>💌</span> Subscribe
            </a>
          </div>

          <div class="search-section">
            <div class="search-wrapper">
              <svg class="search-icon" width="20" height="20" viewBox="0 0 24 24" fill="none" aria-hidden="true">
                <path d="M21 21l-4.35-4.35M10.5 18A7.5 7.5 0 1010.5 3a7.5 7.5 0 000 15z" stroke="currentColor" stroke-width="1.5" stroke-linecap="round"/>
              </svg>
              <input id="searchInput" type="search" class="search-input" placeholder="Search through poems and musings..." aria-label="Search poems" />
            </div>
          </div>
        </div>
      </div>
    </section>

    <!-- MAIN CONTENT -->
    <main class="content">
      <div class="wrap">
        <div id="statusMessage" class="status" role="status" aria-live="polite">Gathering poems from the digital ether...</div>
        <section id="postsGrid" class="posts-grid" hidden></section>
        <button id="loadMore" class="chip accent" style="display:none; margin: 24px auto 0;" aria-controls="postsGrid">Load older</button>
      </div>
    </main>

    <!-- FOOTER -->
    <footer class="footer">
      <div class="wrap">
        <div class="footer-content">
          <div class="footer-brand">
            <img src="{{ STATIC }}logo-light.svg" class="footer-logo logo-light" alt="" aria-hidden="true" width="32" height="32">
            <img src="{{ STATIC }}logo-dark.svg" class="footer-logo logo-dark" alt="" aria-hidden="true" width="32" height="32">
            <div class="footer-info">
              <h3>{{ site_title or "Torchborne" }}</h3>
              <div class="footerCopyright">© {{ generated_at.strftime("%Y") if generated_at else "2024" }} • Made with ❤️ and pixels</div>
            </div>
          </div>

          <nav class="footer-links" aria-label="Footer">
            <a href="#" id="footerAboutLink" class="pill">About</a>
            <a href="{{ public_url.rstrip('/') + '/subscribe' }}" class="pill">Subscribe</a>
            <a href="{{ public_url.rstrip('/') }}" target="_blank" rel="noopener" class="pill">
              <svg viewBox="0 0 24 24" width="16" height="16" aria-hidden="true">
                <path fill="currentColor" d="M3 5h18v2H3V5zm0 4h18v6l-9-3-9 3V9z"/>
              </svg>
              Substack
            </a>
          </nav>
        </div>
      </div>
    </footer>
  </div>

  <!-- READING MODAL -->
  <div id="readingModal" class="modal" aria-hidden="true" role="dialog" aria-modal="true" aria-labelledby="modalTitle" aria-describedby="modalBody" tabindex="-1">
    <div class="modal-content">
      <button class="modal-close" id="readingModalClose" aria-label="Close">✕</button>
      <div class="modal-header">
        <h2 class="modal-title" id="modalTitle"></h2>
        <div class="modal-meta" id="modalMeta"></div>
        <div class="modal-actions">
          <button id="prevPost" class="chip accent" title="Previous (←)">← Prev</button>
          <button id="nextPost" class="chip accent" title="Next (→)">Next →</button>
        </div>
      </div>
      <div class="modal-body" id="modalBody"></div>
    </div>
  </div>

  <!-- ABOUT MODAL -->
  <div id="aboutModal" class="modal" aria-hidden="true" role="dialog" aria-modal="true" aria-labelledby="aboutTitle" tabindex="-1">
    <div class="modal-content">
      <button class="modal-close" id="aboutModalClose" aria-label="Close about">✕</button>
      <div class="modal-header">
        <div class="about-header">
          <img class="about-avatar" src="{{ STATIC }}avatar.jpg" alt="Torchborne" onerror="this.src='{{ STATIC }}logo-light.svg'">
          <div class="about-info">
            <h2 id="aboutTitle">About Torchborne</h2>
            <p class="about-tagline">Illuminating poetry, carrying the flame of words ✨</p>
          </div>
        </div>

        <div class="about-body">
          <p>Welcome to my little corner of the internet where I explore the tender spaces between thoughts and feelings. Here you'll find poems, musings, and little sparks of inspiration that dance through everyday moments.</p>
          <p>I believe poetry lives in the smallest gestures—the way light falls across a page, the pause between heartbeats, the stories we tell ourselves in the quiet hours. This collection gathers my public posts from Substack, made searchable and beautiful for wandering souls like yourself.</p>
        </div>

        <div class="about-cta">
          <a class="btn btn-primary" href="{{ public_url.rstrip('/') + '/subscribe' }}" rel="noopener">
            <span>💌</span> Subscribe on Substack
          </a>
          <button id="copyEmailBtn" class="btn" data-email="versesvibez@substack.com">
            <span>📧</span> Copy Email
          </button>
        </div>

        <div class="about-links">
          <a href="{{ public_url.rstrip('/') }}" target="_blank" rel="noopener" class="pill">
            <svg viewBox="0 0 24 24" width="16" height="16" aria-hidden="true">
              <path fill="currentColor" d="M3 5h18v2H3V5zm0 4h18v6l-9-3-9 3V9z"/>
            </svg>
            Substack
          </a>
          <a href="mailto:versesvibez@substack.com" class="pill">
            <svg viewBox="0 0 24 24" width="16" height="16" aria-hidden="true">
              <path fill="currentColor" d="M20 4H4a2 2 0 00-2 2v12a2 2 0 002 2h16a2 2 0 002-2V6a2 2 0 01-2-2zm0 4l-8 5-8-5V6l8 5 8-5v2z"/>
            </svg>
            Email
          </a>
          <a href="https://instagram.com/versesvibez" target="_blank" rel="noopener" class="pill">
            <svg viewBox="0 0 24 24" width="16" height="16" aria-hidden="true">
              <path fill="currentColor" d="M7 2h10a5 5 0 015 5v10a5 5 0 01-5 5H7a5 5 0 01-5-5V7a5 5 0 015-5zm5 5a5 5 0 100 10 5 5 0 000-10zm6.5-.9a1.1 1.1 0 110 2.2 1.1 1.1 0 010-2.2zM12 9a3 3 0 110 6 3 3 0 010-6z"/>
            </svg>
            Instagram
          </a>
        </div>
      </div>
    </div>
  </div>

  <!-- DOMPurify for robust sanitization -->
  <script
    src="https://cdn.jsdelivr.net/npm/dompurify@3/dist/purify.min.js"
    integrity="sha384-OLBgp1GsljhM2TJ+sbHjaiH9txEUvgdDTAzHv2P24donTt6/529l+9Ua0vFImLlb"
    crossorigin="anonymous"
    referrerpolicy="no-referrer"
  ></script>

  <script>
    // ===== CONFIG =====
    const RSS_URL        = {{ (feed_url or "https://versesvibez.substack.com/feed") | tojson }};
    let   WORKER_BASE    = {{ (rss_proxy_url or "") | tojson }};
    const RSS2JSON_KEY   = {{ (rss2json_api_key or "") | tojson }};
    const MAX_ITEMS      = {{ (max_items or 50) | tojson }};
    const PUBLIC_BASE    =
      "https://api.rss2json.com/v1/api.json?"
      + (RSS2JSON_KEY ? ("api_key=" + encodeURIComponent(RSS2JSON_KEY) + "&") : "")
      + "count=" + encodeURIComponent(MAX_ITEMS) + "&rss_url=";
    const FEATURED_EBOOK = {{ (featured_ebook or {}) | tojson }};
    const TAGLINES = [
      "where words carry the flame ✨",
      "poetry for wandering souls ✍️",
      "verses that glow in the dark 🌙"
    ];

    function normalizeBase(base) {
      if (!base) return "";
      const hasParam = /[?&]rss_url=/.test(base);
      if (hasParam) return base;
      const hasQuery = base.includes("?");
      if (!hasQuery) return base + "?rss_url=";
      if (!/[&?]$/.test(base)) base += "&";
      return base + "rss_url=";
    }
    WORKER_BASE = normalizeBase(WORKER_BASE);

    // ===== DOM =====
    const els = {
      appRoot: document.getElementById('appRoot'),
      status: document.getElementById('statusMessage'),
      grid: document.getElementById('postsGrid'),
      search: document.getElementById('searchInput'),
      bar: document.getElementById('progressBar'),
      particles: document.getElementById('particles'),
      themeToggle: document.getElementById('themeToggle'),
      themeIcon: document.getElementById('themeIcon'),
      themeText: document.getElementById('themeText'),
      refreshBtn: document.getElementById('refreshBtn'),
      randomBtn: document.getElementById('randomBtn'),
      loadMore: document.getElementById('loadMore'),
      aboutBtn: document.getElementById('aboutBtn'),
      aboutModal: document.getElementById('aboutModal'),
      aboutClose: document.getElementById('aboutModalClose'),
      footerAbout: document.getElementById('footerAboutLink'),
      readingModal: document.getElementById('readingModal'),
      readingClose: document.getElementById('readingModalClose'),
      modalTitle: document.getElementById('modalTitle'),
      modalMeta: document.getElementById('modalMeta'),
      modalBody: document.getElementById('modalBody'),
      prev: document.getElementById('prevPost'),
      next: document.getElementById('nextPost'),
      copyEmailBtn: document.getElementById('copyEmailBtn'),
    };

    // ===== STATE =====
    let posts = [];
    let iModal = 0;
    let lastFocus = null;
    const reduceMotion = window.matchMedia('(prefers-reduced-motion: reduce)').matches;

    // ===== UTIL =====
    const debounce = (fn, ms=200) => {
      let t; return (...args) => { clearTimeout(t); t = setTimeout(() => fn(...args), ms); };
    };

    const escapeHtml = (str='') =>
      String(str)
        .replace(/&/g, '&amp;')
        .replace(/</g, '&lt;')
        .replace(/>/g, '&gt;')
        .replace(/"/g, '&quot;')
        .replace(/'/g, '&#039;');

    // Theme
    class ThemeManager {
      init(){
        const saved = localStorage.getItem('vv-theme');
        const prefersDark = window.matchMedia('(prefers-color-scheme: dark)').matches;
        const mode = saved || (prefersDark ? 'dark' : 'light');
        document.documentElement.setAttribute('data-theme', mode);
        this.syncButton();
        this.setThemeColor(mode);
        els.themeToggle?.addEventListener('click', () => this.toggle(), { passive: true });

        const mql = window.matchMedia('(prefers-color-scheme: dark)');
        if (mql.addEventListener) {
          mql.addEventListener('change', e => {
            if (!localStorage.getItem('vv-theme')) {
              const m = e.matches ? 'dark' : 'light';
              document.documentElement.setAttribute('data-theme', m);
              this.syncButton(); this.setThemeColor(m);
            }
          });
        } else if (mql.addListener) {
          mql.addListener(e => {
            if (!localStorage.getItem('vv-theme')) {
              const m = e.matches ? 'dark' : 'light';
              document.documentElement.setAttribute('data-theme', m);
              this.syncButton(); this.setThemeColor(m);
            }
          });
        }
      }
      toggle(){
        const cur = document.documentElement.getAttribute('data-theme') || 'light';
        const next = cur === 'dark' ? 'light' : 'dark';
        document.documentElement.setAttribute('data-theme', next);
        localStorage.setItem('vv-theme', next);
        els.themeToggle.setAttribute('aria-pressed', String(next === 'dark'));
        this.bump(els.themeToggle);
        this.syncButton();
        this.setThemeColor(next);
      }
      syncButton(){
        const mode = document.documentElement.getAttribute('data-theme') || 'light';
        if (els.themeIcon) els.themeIcon.textContent = mode === 'dark' ? '☀️' : '🌙';
        if (els.themeText) els.themeText.textContent = mode === 'dark' ? 'Light mode' : 'Dark mode';
      }
      setThemeColor(mode){
        const meta = document.getElementById('themeColorMeta');
        if (meta) meta.setAttribute('content', mode === 'dark' ? '#0d0d0d' : '#f59e0b');
      }
      bump(el){ el.style.transform = 'scale(0.96)'; setTimeout(() => el.style.transform='', 120); }
    }

    // Particles
    class ParticleSystem {
      constructor(){ this.pool=[]; this.max = reduceMotion ? 0 : 14; this.t=0; this.anim=null; }
      init(){
        if (this.max === 0) return;
        for (let i=0;i<this.max;i++) this.spawn();
        const step = ts => { this.update(ts); this.anim = requestAnimationFrame(step); };
        this.anim = requestAnimationFrame(step);
        document.addEventListener('visibilitychange', () => {
          if (document.hidden && this.anim) cancelAnimationFrame(this.anim);
          else if (!reduceMotion) this.anim = requestAnimationFrame(step);
        }, { passive: true });
      }
      spawn(){
        const p = document.createElement('div');
        p.className = 'particle';
        p.style.left = (Math.random()*100) + '%';
        p.style.top = (100 + Math.random()*20) + 'vh';
        p.dataset.vy = (-0.1 - Math.random()*0.2).toString();
        p.dataset.x = (Math.random()*100).toString();
        els.particles.appendChild(p);
        this.pool.push(p);
      }
      update(ts){
        this.t = ts * 0.001;
        for (const p of this.pool){
          const vy = parseFloat(p.dataset.vy);
          const top = parseFloat(p.style.top);
          const nx = parseFloat(p.dataset.x) + Math.sin(this.t + top) * 0.02;
          p.dataset.x = nx.toString();
          p.style.transform = `translateX(${nx}vw)`;
          p.style.top = (top + vy) + 'vh';
          if (parseFloat(p.style.top) < -10) {
            p.style.top = (110 + Math.random()*10) + 'vh';
            p.style.left = (Math.random()*100) + '%';
          }
        }
      }
    }

    // Focus trap
    const Focus = {
      trap(container){
        const focusable = container.querySelectorAll('a[href], button:not([disabled]), textarea, input, select, [tabindex]:not([tabindex="-1"])');
        const first = focusable[0]; const last = focusable[focusable.length - 1];
        function handle(e){
          if (e.key !== 'Tab') return;
          if (e.shiftKey && document.activeElement === first) { e.preventDefault(); last.focus(); }
          else if (!e.shiftKey && document.activeElement === last) { e.preventDefault(); first.focus(); }
        }
        container.addEventListener('keydown', handle);
        return () => container.removeEventListener('keydown', handle);
      }
    };

    // --- Remove Substack's poetry boilerplate line from RSS HTML ---
    function stripSubstackBoilerplate(html){
      const d = document.createElement('div');
      d.innerHTML = html || '';
      const isBoilerplate = (t) =>
        /^text within this block will maintain its original spacing when published/i.test((t||'').trim());
      d.querySelectorAll('pre, p, div').forEach(el => {
        if (isBoilerplate(el.textContent || '')) el.remove();
      });
      return d.innerHTML;
    }

    // Sanitizer using DOMPurify and safe link normalization
    function sanitize(html){
      const raw = stripSubstackBoilerplate(html || '');
      const useDOMPurify = typeof DOMPurify !== 'undefined' && DOMPurify?.sanitize;
      const cleaned = useDOMPurify
        ? DOMPurify.sanitize(raw, {
            RETURN_TRUSTED_TYPE: false,
            ALLOWED_URI_REGEXP: /^(?:(?:https?|mailto|tel|data:image\/(?:png|gif|jpeg|webp|svg\+xml));?)/i
          })
        : raw;
      const div = document.createElement('div');
      div.innerHTML = cleaned;
      // Normalize links (open safely, block javascript:)
      div.querySelectorAll('a[href]').forEach(a => {
        const href = (a.getAttribute('href') || '').trim();
        if (/^javascript:/i.test(href)) a.removeAttribute('href');
        if (/^https?:\/\//i.test(href)) {
          a.setAttribute('target','_blank');
          a.setAttribute('rel','noopener');
        }
      });
      // Remove risky embeds entirely
      div.querySelectorAll('iframe, object, embed, link, style').forEach(el => el.remove());
      // Remove inline event handlers
      div.querySelectorAll('*').forEach(el => {
        [...el.attributes].forEach(attr => {
          const n = attr.name.toLowerCase();
          const v = (attr.value || '').trim().toLowerCase();
          if (n.startsWith('on') || v.startsWith('javascript:')) el.removeAttribute(attr.name);
        });
      });
      div.querySelectorAll('[style]').forEach(el => {
        const rawStyle = el.getAttribute('style') || '';
<<<<<<< HEAD
        const blockedPosition = /position\s*:\s*(?:fixed|sticky|absolute)/i.test(rawStyle);
        const hasAbsolute = /position\s*:\s*absolute/i.test(rawStyle);
        const absoluteOverlay = hasAbsolute && /(?:top|right|bottom|left|inset)\s*:/i.test(rawStyle);
=======
        const overlayPosition = /position\s*:\s*(fixed|sticky)/i.test(rawStyle);
>>>>>>> b59f1932
        const cleaned = [];
        const blockedDirectional = new Set(['top','right','bottom','left','inset']);
        rawStyle.split(';').forEach(rule => {
          const trimmed = rule.trim();
          if (!trimmed) return;
          const parts = trimmed.split(':');
          if (parts.length < 2) return;
          const prop = parts[0].trim();
          const value = parts.slice(1).join(':').trim();
          const propLower = prop.toLowerCase();
          const valueLower = value.toLowerCase();
<<<<<<< HEAD
          if (propLower === 'position' && /absolute|fixed|sticky/.test(valueLower)) return;
          if (propLower === 'z-index') return;
          if (propLower === 'pointer-events' && valueLower !== 'auto') return;
          if ((blockedPosition || absoluteOverlay) && blockedDirectional.has(propLower)) return;
          if ((absoluteOverlay || blockedPosition) && (propLower === 'width' || propLower === 'height') && /100%/.test(valueLower)) return;
=======
          if (propLower === 'position' && /fixed|sticky/.test(valueLower)) return;
          if (propLower === 'z-index') return;
          if (propLower === 'pointer-events' && valueLower !== 'auto') return;
          if (overlayPosition && blockedDirectional.has(propLower)) return;
>>>>>>> b59f1932
          cleaned.push(`${prop}: ${value}`);
        });
        if (cleaned.length) el.setAttribute('style', cleaned.join('; '));
        else el.removeAttribute('style');
      });
      // Remove substack widgets
      div.querySelectorAll('.subscription-widget, .subscription-widget-wrap-editor, .button-wrapper').forEach(el => el.remove());
      return div.innerHTML;
    }

    // Modals
    class ModalManager {
      constructor(){ this.releaseTrap = null; }
      init(){
        els.aboutBtn?.addEventListener('click', () => this.openAbout(), { passive: true });
        els.footerAbout?.addEventListener('click', e => { e.preventDefault(); this.openAbout(); });
        els.aboutClose?.addEventListener('click', () => this.closeAbout());
        els.aboutModal?.addEventListener('click', e => { if (e.target === els.aboutModal) this.closeAbout(); });

        els.readingClose?.addEventListener('click', () => this.closeReading());
        els.readingModal?.addEventListener('click', e => { if (e.target === els.readingModal) this.closeReading(); });

        els.prev?.addEventListener('click', () => this.prev());
        els.next?.addEventListener('click', () => this.next());

        document.addEventListener('keydown', e => this.key(e));
        els.modalBody?.addEventListener('scroll', () => this.progress(), { passive: true });

        els.copyEmailBtn?.addEventListener('click', () => this.copy(els.copyEmailBtn?.dataset.email || 'versesvibez@substack.com', els.copyEmailBtn));
      }
      lockMain(lock){
        els.appRoot?.setAttribute('aria-hidden', String(lock));
        document.body.style.overflow = lock ? 'hidden' : '';
      }
      openAbout(){
        lastFocus = document.activeElement;
        els.aboutModal.classList.add('open');
        els.aboutModal.setAttribute('aria-hidden','false');
        this.lockMain(true);
        this.releaseTrap = Focus.trap(els.aboutModal);
        els.aboutModal.focus();
      }
      closeAbout(){
        els.aboutModal.classList.remove('open');
        els.aboutModal.setAttribute('aria-hidden','true');
        this.lockMain(false);
        this.releaseTrap && this.releaseTrap();
        lastFocus?.focus();
      }
      openReading(post, idx){
        const isEbook = post.featureType === 'ebook';
        let meta = '';
        if (isEbook) {
          meta = post.feature?.meta || '';
        } else if (post.pubDate) {
          meta = new Date(post.pubDate).toLocaleDateString(undefined, { year: 'numeric', month: 'long', day: 'numeric' });
        }
<<<<<<< HEAD
        const heading = isEbook
          ? (post.feature?.modalTitle || post.title || 'Featured eBook')
          : (post.title || 'Untitled');
        els.modalTitle.textContent = heading;
=======
        els.modalTitle.textContent = post.title || (isEbook ? 'Featured eBook' : 'Untitled');
>>>>>>> b59f1932
        els.modalMeta.textContent = meta;
        els.modalBody.innerHTML = sanitize(post.content || post.description || '');
        els.modalBody.querySelectorAll('img').forEach(img => { img.loading='lazy'; img.decoding='async'; img.removeAttribute('width'); img.removeAttribute('height'); });

        if (isEbook) {
          if (post.feature?.note) {
            const existing = els.modalBody.querySelector('.ebook-note');
            if (!existing) {
              const note = document.createElement('p');
              note.className = 'ebook-note';
              note.textContent = post.feature.note;
              els.modalBody.prepend(note);
            }
          }
          const ctaWrap = document.createElement('p');
          ctaWrap.className = 'ebook-preview-cta';
          const link = document.createElement('a');
          link.className = 'btn btn-primary';
          link.href = post.link;
          link.target = '_blank';
          link.rel = 'noopener';
          const ctaText = (post.feature?.ctaText || 'Read eBook').trim() || 'Read eBook';
          link.textContent = ctaText;
          ctaWrap.appendChild(link);
          els.modalBody.appendChild(ctaWrap);
        }

        lastFocus = document.activeElement;
        els.readingModal.classList.add('open');
        els.readingModal.setAttribute('aria-hidden','false');
        els.readingModal.dataset.index = idx;
        iModal = idx;
        els.bar.style.width = '0%';
        els.bar.setAttribute('aria-valuenow','0');
        this.lockMain(true);
        this.releaseTrap = Focus.trap(els.readingModal);
        els.readingModal.focus();
        this.updateNav();
      }
      closeReading(){
        els.readingModal.classList.remove('open');
        els.readingModal.setAttribute('aria-hidden','true');
        els.bar.style.width = '0%';
        els.bar.setAttribute('aria-valuenow','0');
        els.modalBody.scrollTop = 0;
        this.lockMain(false);
        this.releaseTrap && this.releaseTrap();
        lastFocus?.focus();
      }
      key(e){
        if (e.key === 'Escape') { this.closeAbout(); this.closeReading(); }
        if (els.readingModal.classList.contains('open')) {
          if (e.key === 'ArrowRight') this.next();
          if (e.key === 'ArrowLeft') this.prev();
        }
      }
      next(){ if (iModal < posts.length - 1) this.openReading(posts[iModal + 1], iModal + 1); }
      prev(){ if (iModal > 0) this.openReading(posts[iModal - 1], iModal - 1); }
      updateNav(){
        els.prev.disabled = iModal <= 0;
        els.next.disabled = iModal >= posts.length - 1;
      }
      progress(){
        const h = els.modalBody.scrollHeight - els.modalBody.clientHeight;
        const sc = h > 0 ? (els.modalBody.scrollTop / h) * 100 : 0;
        els.bar.style.width = sc + '%';
        els.bar.setAttribute('aria-valuenow', String(Math.round(sc)));
      }
      async copy(text, btn){
        const original = btn?.innerHTML;
        try { await navigator.clipboard.writeText(text);
          if (btn) { btn.innerHTML = '<span>✓</span> Copied!'; setTimeout(() => btn.innerHTML = original, 1800); }
        } catch {
          if (btn) { btn.innerHTML = text; setTimeout(() => btn.innerHTML = original, 2000); }
        }
      }
    }

    // Content
    class ContentManager {
      constructor(){
        this.viewList = [];
        this.pageSize = 6; // show 6 posts at a time
        this.shown = 0;
        this.featured = this.prepareFeatured();
      }
      init(){
        els.search?.addEventListener('input', debounce(() => this.search(), 120));
        els.refreshBtn?.addEventListener('click', () => this.load(true));
        els.randomBtn?.addEventListener('click', () => this.random());
        els.loadMore?.addEventListener('click', () => this.renderNextChunk(false));
        this.load();
      }

<<<<<<< HEAD
      normalizeUrl(url){
        if (!url) return '';
        try {
          const base = typeof window !== 'undefined' && window.location ? window.location.origin : undefined;
          const target = base ? new URL(url, base) : new URL(url);
          const cleanPath = target.pathname.replace(/\/+$/, '');
          return `${target.protocol}//${target.host.toLowerCase()}${cleanPath}`;
        } catch {
          return String(url).trim().replace(/\/+$/, '');
        }
      }

      prepareFeatured(){
        if (!FEATURED_EBOOK || !FEATURED_EBOOK.url) return null;
        const url = (FEATURED_EBOOK.url || '').trim();
        if (!url) return null;
        const desc = (FEATURED_EBOOK.description || '').trim();
        const note = (FEATURED_EBOOK.note || '').trim();
        const previewHtml = (FEATURED_EBOOK.preview_html || '').trim();
        const poemTitle = (FEATURED_EBOOK.poem_title || '').trim();
        const poemText = (FEATURED_EBOOK.poem_text || '').replace(/\r\n?/g, '\n').trim();
        const hasPreview = previewHtml.length > 0;
        const hasPoem = poemText.length > 0;
        const previewTitle = (FEATURED_EBOOK.preview_title || '').trim();
        const previewButton = (FEATURED_EBOOK.preview_button_text || '').trim();
        const ctaRaw = (FEATURED_EBOOK.cta_text || 'Read eBook').trim() || 'Read eBook';
        const quick = [];
        if (previewTitle) {
          quick.push(`<h3 class="ebook-preview-title">${escapeHtml(previewTitle)}</h3>`);
        }
        if (hasPreview) {
          quick.push(`<div class="ebook-preview">${previewHtml}</div>`);
        }
        if (hasPoem) {
          quick.push(this.poemHtml(poemTitle, poemText));
        }
        if (!hasPreview && !hasPoem) {
          if (desc) quick.push(`<p>${escapeHtml(desc)}</p>`);
          if (note) quick.push(`<p class="ebook-note">${escapeHtml(note)}</p>`);
        }
        if (!quick.length) quick.push('<p class="ebook-note">Preview coming soon.</p>');
        const normalized = this.normalizeUrl(url);
        const summary = desc
          || (hasPreview ? this.textOnly(previewHtml) : '')
          || (hasPoem ? this.poemSummary(poemText) : '')
          || note;
        return {
          url,
          normalized,
          title: FEATURED_EBOOK.title || 'Poetry eBook',
          pubDate: (FEATURED_EBOOK.pub_date || '').trim(),
          summary,
          quickHtml: quick.join('\n'),
          feature: {
            tag: (FEATURED_EBOOK.tag || 'Featured').trim() || 'Featured',
            ctaText: ctaRaw,
            cover: (FEATURED_EBOOK.cover || '').trim(),
            meta: (FEATURED_EBOOK.meta || '').trim(),
            shareText: (FEATURED_EBOOK.share_text || 'Share').trim() || 'Share',
            modalTitle: previewTitle || FEATURED_EBOOK.title || 'Poetry eBook',
            note,
            hasPreview,
            hasPoem,
            poemTitle,
            poemText,
            quickLabel: previewButton || (hasPreview ? 'Read sample' : hasPoem ? 'Read poem' : 'Preview'),
            description: desc,
          },
        };
      }

      poemSummary(text=''){
        const lines = text.split(/\n+/).map(line => line.trim()).filter(Boolean);
        if (!lines.length) return '';
        const snippet = lines.slice(0, 3).join(' / ');
        return snippet.length > 280 ? snippet.slice(0, 277) + '…' : snippet;
      }

      poemHtml(title='', text=''){
        if (!text) return '';
        const normalized = text.split(/\n/);
        const stanzas = [];
        let current = [];
        for (const rawLine of normalized) {
          const line = rawLine.replace(/\s+$/,'');
          if (!line.trim()) {
            if (current.length) { stanzas.push(current); current = []; }
            continue;
          }
          current.push(line);
        }
        if (current.length) stanzas.push(current);
        const renderLine = (line) => {
          const escaped = escapeHtml(line);
          const leading = escaped.match(/^[\s\u00a0]+/);
          if (!leading) return escaped;
          const prefix = leading[0]
            .replace(/ /g, '&nbsp;')
            .replace(/\t/g, '&nbsp;&nbsp;&nbsp;&nbsp;');
          return prefix + escaped.slice(leading[0].length);
        };
        const body = stanzas.length
          ? stanzas.map(lines => `<p>${lines.map(renderLine).join('<br>')}</p>`).join('')
          : `<p>${renderLine(text)}</p>`;
        const heading = title ? `<h3 class="ebook-poem-title">${escapeHtml(title)}</h3>` : '';
        return `<div class="ebook-poem">${heading}${body}</div>`;
      }

      featuredExtras(){
        if (!this.featured) return [];
        return [{
          title: this.featured.title,
          link: this.featured.url,
          pubDate: this.featured.pubDate || '',
          content: this.featured.quickHtml,
          description: this.featured.summary || this.featured.feature.description || '',
          featureType: 'ebook',
          feature: { ...this.featured.feature },
        }];
      }

      decorateFeatured(list){
        if (!this.featured) return { posts: [...list], extras: [], matched: false };
        const target = this.featured.normalized;
        let matchedIndex = -1;
        const decorated = list.map((item, idx) => {
          if (matchedIndex >= 0) return item;
          const linkNorm = this.normalizeUrl(item.link || item.guid || '');
          if (linkNorm && target && linkNorm === target) {
            matchedIndex = idx;
            const copy = { ...item };
            copy.featureType = 'ebook';
            copy.feature = {
              ...this.featured.feature,
              hasPreview: false,
              hasPoem: false,
              poemText: '',
              quickLabel: 'Read poem'
            };
            if (!copy.title) copy.title = this.featured.title;
            if (!copy.pubDate && this.featured.pubDate) copy.pubDate = this.featured.pubDate;
            if (!copy.description && this.featured.summary) copy.description = this.featured.summary;
            return copy;
          }
          return item;
        });
        if (matchedIndex >= 0) {
          return { posts: decorated, extras: [], matched: true };
        }
        return { posts: decorated, extras: this.featuredExtras(), matched: false };
=======
      featuredExtras(){
        const extras = [];
        if (FEATURED_EBOOK && FEATURED_EBOOK.url) {
          const desc = (FEATURED_EBOOK.description || '').trim();
          const note = (FEATURED_EBOOK.note || '').trim();
          const ctaRaw = (FEATURED_EBOOK.cta_text || 'Download the eBook').trim() || 'Download the eBook';
          const quick = [];
          if (desc) quick.push(`<p>${escapeHtml(desc)}</p>`);
          if (note) quick.push(`<p>${escapeHtml(note)}</p>`);
          quick.push(`<p><a class="btn btn-primary" href="${FEATURED_EBOOK.url}" target="_blank" rel="noopener">${escapeHtml(ctaRaw)}</a></p>`);
          extras.push({
            title: FEATURED_EBOOK.title || 'Poetry eBook',
            link: FEATURED_EBOOK.url,
            pubDate: FEATURED_EBOOK.pub_date || '',
            content: quick.join(''),
            description: desc,
            featureType: 'ebook',
            feature: {
              tag: (FEATURED_EBOOK.tag || 'Featured').trim() || 'Featured',
              ctaText: ctaRaw,
              cover: (FEATURED_EBOOK.cover || '').trim(),
              meta: (FEATURED_EBOOK.meta || '').trim(),
              shareText: (FEATURED_EBOOK.share_text || 'Share').trim() || 'Share',
            },
          });
        }
        return extras;
>>>>>>> b59f1932
      }

      textOnly(html){
        const d=document.createElement('div');
        d.innerHTML = sanitize(html||'');
        const t = (d.textContent || d.innerText || '').replace(/\u00a0/g, ' ');
        return t;
      }

      firstImage(html){
        const d=document.createElement('div'); d.innerHTML = sanitize(html||'');
        const img = d.querySelector('img'); if (img?.src) return img.src;
        const source = d.querySelector('source[srcset]');
        if (source){ const first = (source.getAttribute('srcset')||'').split(',')[0]?.trim().split(' ')[0]; if (first) return first; }
        return null;
      }

      readTime(txt){
        const w=(txt.trim().match(/\S+/g)||[]).length;
        return `${Math.max(1, Math.round(w/180))} min read`;
      }

      vibes(title=''){
        const words = (title || '').toLowerCase().match(/[a-z]{4,}/g)||[];
        return [...new Set(words.slice(0,2))];
      }

      card(post, idx){
        const isEbook = post.featureType === 'ebook';
        const date = post.pubDate ? new Date(post.pubDate) : null;
        const html = post.content || post.description || '';
        const txt = this.textOnly(html);
<<<<<<< HEAD
        const hasPreview = isEbook ? Boolean(post.feature?.hasPreview) : false;
        const hasPoem = isEbook ? Boolean(post.feature?.hasPoem) : false;
        const poemTitle = isEbook ? (post.feature?.poemTitle || '').trim() : '';
        const poemText = isEbook ? (post.feature?.poemText || '').trim() : '';
        const poemSnippet = hasPoem ? this.poemSummary(poemText) : '';
        const noteText = isEbook ? (post.feature?.note || '').trim() : '';
        const summary = isEbook
          ? ((post.feature?.description || '').trim()
              || (post.description || '').trim()
              || (poemSnippet ? (poemTitle ? `${poemTitle} — ${poemSnippet}` : poemSnippet) : '')
              || (hasPreview ? this.textOnly(post.content || '') : '')
              || noteText
              || txt)
          : (txt.length > 280 ? txt.slice(0,280) + '…' : txt);
        const img = isEbook ? null : this.firstImage(html);
        const rt = !isEbook && txt ? this.readTime(txt) : '';
        const tags = isEbook ? [] : this.vibes(post.title);
        const quickLabel = isEbook
          ? (post.feature?.quickLabel || (hasPoem ? 'Read poem' : (hasPreview ? 'Read sample' : 'Preview')))
          : 'Quick read';
=======
        const summary = isEbook ? (post.description || txt) : (txt.length > 280 ? txt.slice(0,280) + '…' : txt);
        const img = isEbook ? null : this.firstImage(html);
        const rt = !isEbook && txt ? this.readTime(txt) : '';
        const tags = isEbook ? [] : this.vibes(post.title);
>>>>>>> b59f1932

        const el = document.createElement('article');
        const palettes = ['accent','accent-2','accent-3'];
        const accentClass = palettes[idx % palettes.length];
        el.className = `card ${isEbook ? 'ebook-card accent-3' : accentClass}`;
        el.style.transitionDelay = `${Math.min(idx,15)*100}ms`;
        el.setAttribute('aria-label', post.title || (isEbook ? 'Featured eBook' : 'Poem'));

        if (isEbook) {
          const tag = post.feature?.tag || 'Featured';
<<<<<<< HEAD
          const ctaText = post.feature?.ctaText || 'Read eBook';
          const shareText = post.feature?.shareText || 'Share';
          const meta = post.feature?.meta || '';
          const cover = post.feature?.cover || '';
          const hasPreview = Boolean(post.feature?.hasPreview);
          const hasPoem = Boolean(post.feature?.hasPoem);
=======
          const ctaText = post.feature?.ctaText || 'Download the eBook';
          const shareText = post.feature?.shareText || 'Share';
          const meta = post.feature?.meta || '';
          const cover = post.feature?.cover || '';
>>>>>>> b59f1932
          el.innerHTML = `
            <div class="card-content ebook">
              <div class="ebook-flag">${escapeHtml(tag)}</div>
              <div class="ebook-layout">
                <div class="ebook-cover${cover ? '' : ' placeholder'}">
                  ${cover ? `<img loading="lazy" decoding="async" src="${cover}" alt="" />` : '<span aria-hidden="true">📘</span>'}
                </div>
                <div class="ebook-details">
                  <h2 class="card-title"><a href="${post.link}" target="_blank" rel="noopener">${escapeHtml(post.title || 'Poetry eBook')}</a></h2>
                  ${meta ? `<div class="card-meta single">${escapeHtml(meta)}</div>` : ''}
                  <div class="card-summary">${escapeHtml(summary)}</div>
<<<<<<< HEAD
                  ${noteText && (hasPreview || hasPoem) ? `<div class="ebook-note">${escapeHtml(noteText)}</div>` : ''}
                  <div class="card-actions ebook-actions">
                    <a class="btn btn-primary" href="${post.link}" target="_blank" rel="noopener">${escapeHtml(ctaText)}</a>
                    <button type="button" class="linklike" data-quick-read="1" aria-controls="readingModal">${escapeHtml(quickLabel)}</button>
=======
                  <div class="card-actions ebook-actions">
                    <a class="btn btn-primary" href="${post.link}" target="_blank" rel="noopener">${escapeHtml(ctaText)}</a>
                    <button type="button" class="linklike" data-quick-read="1" aria-controls="readingModal">Preview</button>
>>>>>>> b59f1932
                    <a href="#" data-share="${encodeURIComponent(post.link)}">${escapeHtml(shareText)}</a>
                  </div>
                </div>
              </div>
            </div>
          `;
        } else {
          const dateStr = date ? date.toLocaleDateString(undefined,{year:'numeric',month:'short',day:'numeric'}) : '';
          el.innerHTML = `
            ${img ? `<div class="card-thumb"><img loading="lazy" decoding="async" src="${img}" alt="" /></div>` : `<div class="card-thumb" aria-hidden="true"></div>`}
            <div class="card-content">
              <h2 class="card-title"><a href="${post.link}" target="_blank" rel="noopener">${escapeHtml(post.title || 'Untitled')}</a></h2>
              <div class="card-meta">
                ${dateStr ? `<span>📅 ${escapeHtml(dateStr)}</span>` : '' }
                ${rt ? `<span>⏱️ ${escapeHtml(rt)}</span>` : '' }
              </div>
              <div class="card-summary">${escapeHtml(summary)}</div>
              ${tags.length ? `<div class="card-badges">${tags.map(v=>`<span class="badge">${escapeHtml(v)}</span>`).join('')}</div>` : ''}
              <div class="card-actions">
                <a href="${post.link}" target="_blank" rel="noopener">Read on Substack →</a>
                <button type="button" class="linklike" data-quick-read="1" aria-controls="readingModal">Quick read</button>
                <a href="#" data-share="${encodeURIComponent(post.link)}">Share</a>
              </div>
            </div>
          `;
        }

        // events
        el.querySelector('[data-quick-read]')?.addEventListener('click', e => { e.preventDefault(); modal.openReading(post, idx); });
        const share = el.querySelector('[data-share]');
        share?.addEventListener('click', async e => {
          e.preventDefault();
          const url = post.link, title = post.title || (isEbook ? 'Torchborne Poetry eBook' : 'Poem from Torchborne');
          try {
            if (navigator.share) await navigator.share({ title, url });
            else { await navigator.clipboard.writeText(url); const t = share.textContent; share.textContent='Copied ✓'; setTimeout(()=> share.textContent=t, 1500); }
          } catch {}
        });

        const im = el.querySelector('.card-thumb img, .ebook-cover img');
        if (im) { if (im.complete) im.setAttribute('data-loaded','1'); else im.addEventListener('load', () => im.setAttribute('data-loaded','1')); }
        return el;
      }

      skeleton(){
        const el = document.createElement('div');
        el.className = 'card-skeleton';
        el.innerHTML = `
          <div class="skeleton-thumb shimmer"></div>
          <div class="skeleton-content">
            <div class="skeleton-line shimmer"></div>
            <div class="skeleton-line shimmer"></div>
            <div class="skeleton-line shimmer short"></div>
          </div>`;
        return el;
      }

      render(list){
        els.grid.hidden = false;
        this.viewList = list;
        els.grid.innerHTML = ""; // reset
        this.shown = 0;
        this.renderNextChunk(true);
      }

      renderNextChunk(reset=false){
        if (reset) { /* already cleared in render */ }
        const slice = this.viewList.slice(this.shown, this.shown + this.pageSize);
        slice.forEach((p) => {
          const idx = posts.indexOf(p); // ensure modal nav uses global posts index
          const c = this.card(p, idx >= 0 ? idx : 0);
          els.grid.appendChild(c);
          requestAnimationFrame(() => c.classList.add('show'));
        });
        this.shown += slice.length;
        els.loadMore.style.display = this.shown < this.viewList.length ? "inline-flex" : "none";
      }

      random(){
        if (!posts.length) return;
        const idx = Math.floor(Math.random() * posts.length);
        modal.openReading(posts[idx], idx);
      }

      search(){
        const q = (els.search.value || '').trim().toLowerCase();
        if (!q) { this.render(posts); return; }
        const filtered = posts.filter(p => {
          const text = [p.title || '', this.textOnly(p.content || p.description || '')].join(' ').toLowerCase();
          return text.includes(q);
        });
        this.render(filtered);
      }

      async load(force=false){
        els.grid.setAttribute('aria-busy','true');
        els.status.classList.remove('hidden','error');
        els.status.textContent = "Gathering poems from the digital ether...";
        els.grid.innerHTML = '';
        for (let i = 0; i < this.pageSize; i++) {
          els.grid.appendChild(this.skeleton());
        }
        const sources = [];
        const worker   = WORKER_BASE ? WORKER_BASE + encodeURIComponent(RSS_URL) : null;
        const publicUrl= PUBLIC_BASE + encodeURIComponent(RSS_URL);
        if (worker) sources.push(worker + (force ? `&_=${Date.now()}` : ''));
        sources.push(publicUrl + (force ? `&_=${Date.now()}` : ''));

        for (const url of sources){
          try {
            const data = await this.fetchWithTimeout(url, 12000);
            let raw = Array.isArray(data?.items) ? data.items : [];
            raw = raw.map(it => {
              if (!it.content && it["content:encoded"]) it.content = it["content:encoded"];
              return it;
            });
            if (MAX_ITEMS && Number.isFinite(+MAX_ITEMS)) raw = raw.slice(0, +MAX_ITEMS);

            const valid = raw.filter(p => {
              const title = (p.title || '').trim();
              const text = this.textOnly(p.content || p.description || '').trim();
              if (/coming\s+soon/i.test(title)) return false;
              return Boolean(title || text);
            });

<<<<<<< HEAD
            const decorated = this.decorateFeatured(valid);
            const extras = decorated.extras;
            const withFeature = decorated.posts;

            if (valid.length) {
              // sort newest → oldest so Load older reveals older poems
              withFeature.sort((a,b) => new Date(b.pubDate || b.pubdate || 0) - new Date(a.pubDate || a.pubdate || 0));
              if (decorated.matched) {
                const idxFeat = withFeature.findIndex(p => p.featureType === 'ebook');
                if (idxFeat > 0) {
                  const [feat] = withFeature.splice(idxFeat, 1);
                  withFeature.unshift(feat);
                }
              }
              const combined = extras.concat(withFeature);
              posts = combined;
              const newest = withFeature
=======
            const extras = this.featuredExtras();

            if (valid.length) {
              // sort newest → oldest so Load older reveals older poems
              valid.sort((a,b) => new Date(b.pubDate || b.pubdate || 0) - new Date(a.pubDate || a.pubdate || 0));
              const combined = extras.concat(valid);
              posts = combined;
              const newest = valid
>>>>>>> b59f1932
                .map(v => new Date(v.pubDate || v.pubdate || 0).getTime())
                .filter(n => !isNaN(n))
                .sort((a,b)=>b-a)[0];
              if (newest) {
                const d = new Date(newest);
                els.status.textContent = `Last updated ${d.toLocaleString([], { hour: '2-digit', minute: '2-digit', day: '2-digit', month: 'short' })}`;
              } else {
                els.status.textContent = "";
              }
              this.render(combined);
              els.grid.removeAttribute('aria-busy');
              return;
            } else if (raw.length) {
<<<<<<< HEAD
              const fallbackDecorated = this.decorateFeatured(raw);
              const orderedFallback = [...fallbackDecorated.posts];
              if (fallbackDecorated.matched) {
                const idxFeat = orderedFallback.findIndex(p => p.featureType === 'ebook');
                if (idxFeat > 0) {
                  const [feat] = orderedFallback.splice(idxFeat, 1);
                  orderedFallback.unshift(feat);
                }
              }
              const combined = fallbackDecorated.extras.concat(orderedFallback);
=======
              const combined = extras.concat(raw);
>>>>>>> b59f1932
              posts = combined;
              els.status.textContent = "";
              this.render(combined);
              els.grid.removeAttribute('aria-busy');
              return;
            }
          } catch(e) {
            console.warn('Feed source failed:', url, e);
          }
        }
        this.fail();
        const extras = this.featuredExtras();
        if (extras.length) {
          posts = extras;
          els.grid.innerHTML = '';
          this.render(extras);
        } else {
          els.grid.innerHTML = '';
        }
        els.grid.removeAttribute('aria-busy');
      }

      fetchWithTimeout(url, ms=10000){
        const ctrl = new AbortController(); const id = setTimeout(()=>ctrl.abort(), ms);
        return fetch(url, { credentials:'omit', cache:'no-store', signal: ctrl.signal })
          .then(r => { if (!r.ok) throw new Error('HTTP ' + r.status); return r.json(); })
          .finally(() => clearTimeout(id));
      }

      fail(){
        els.status.className = 'status error';
        els.status.setAttribute('role','alert');
        els.status.textContent = "Unable to load poems right now. You can read on Substack via the links below.";
      }
    }

    // ===== INIT =====
    const theme = new ThemeManager();
    const particles = new ParticleSystem();
    const modal = new ModalManager();
    const content = new ContentManager();

    document.addEventListener('DOMContentLoaded', () => {
      theme.init();
      particles.init();
      modal.init();
      content.init();
      const tag = document.querySelector('.hero-tagline');
      if (tag) tag.textContent = TAGLINES[Math.floor(Math.random() * TAGLINES.length)];
      let i = 0;
      setInterval(() => {
        i = (i + 1) % TAGLINES.length;
        tag.textContent = TAGLINES[i];
      }, 5000);
      console.log('✨ Torchborne — ready to inspire');
      
      // Verify CSS actually loaded; if not, show a helpful status
      (function ensureCss(){
        const link = document.getElementById('mainCss');
        const flag = () => { try { els.status.classList.add('error'); els.status.textContent = 'Styles failed to load. Check your static_base and styles.css URL.'; } catch(e){} };
        if (link) link.addEventListener('error', flag, { once: true });
        // After a tick, test a CSS-dependent property
        setTimeout(() => {
          const probe = document.createElement('div');
          probe.className = 'posts-grid';
          document.body.appendChild(probe);
          const disp = getComputedStyle(probe).display || '';
          document.body.removeChild(probe);
          if (!/grid/i.test(disp)) flag();
        }, 1200);
      })();
    }, { passive: true });
  </script>
</body>
</html><|MERGE_RESOLUTION|>--- conflicted
+++ resolved
@@ -104,11 +104,7 @@
             </button>
             {% if featured_ebook %}
             <a class="btn" href="{{ featured_ebook.url }}" target="_blank" rel="noopener">
-<<<<<<< HEAD
-              <span>📘</span> {{ featured_ebook.cta_text or 'Read eBook' }}
-=======
-              <span>📘</span> {{ featured_ebook.cta_text or 'Download the eBook' }}
->>>>>>> b59f1932
+
             </a>
             {% endif %}
             <a class="btn btn-primary" href="{{ public_url.rstrip('/') + '/subscribe' }}" rel="noopener">
@@ -467,13 +463,7 @@
       });
       div.querySelectorAll('[style]').forEach(el => {
         const rawStyle = el.getAttribute('style') || '';
-<<<<<<< HEAD
-        const blockedPosition = /position\s*:\s*(?:fixed|sticky|absolute)/i.test(rawStyle);
-        const hasAbsolute = /position\s*:\s*absolute/i.test(rawStyle);
-        const absoluteOverlay = hasAbsolute && /(?:top|right|bottom|left|inset)\s*:/i.test(rawStyle);
-=======
-        const overlayPosition = /position\s*:\s*(fixed|sticky)/i.test(rawStyle);
->>>>>>> b59f1932
+
         const cleaned = [];
         const blockedDirectional = new Set(['top','right','bottom','left','inset']);
         rawStyle.split(';').forEach(rule => {
@@ -485,18 +475,7 @@
           const value = parts.slice(1).join(':').trim();
           const propLower = prop.toLowerCase();
           const valueLower = value.toLowerCase();
-<<<<<<< HEAD
-          if (propLower === 'position' && /absolute|fixed|sticky/.test(valueLower)) return;
-          if (propLower === 'z-index') return;
-          if (propLower === 'pointer-events' && valueLower !== 'auto') return;
-          if ((blockedPosition || absoluteOverlay) && blockedDirectional.has(propLower)) return;
-          if ((absoluteOverlay || blockedPosition) && (propLower === 'width' || propLower === 'height') && /100%/.test(valueLower)) return;
-=======
-          if (propLower === 'position' && /fixed|sticky/.test(valueLower)) return;
-          if (propLower === 'z-index') return;
-          if (propLower === 'pointer-events' && valueLower !== 'auto') return;
-          if (overlayPosition && blockedDirectional.has(propLower)) return;
->>>>>>> b59f1932
+
           cleaned.push(`${prop}: ${value}`);
         });
         if (cleaned.length) el.setAttribute('style', cleaned.join('; '));
@@ -554,14 +533,7 @@
         } else if (post.pubDate) {
           meta = new Date(post.pubDate).toLocaleDateString(undefined, { year: 'numeric', month: 'long', day: 'numeric' });
         }
-<<<<<<< HEAD
-        const heading = isEbook
-          ? (post.feature?.modalTitle || post.title || 'Featured eBook')
-          : (post.title || 'Untitled');
-        els.modalTitle.textContent = heading;
-=======
-        els.modalTitle.textContent = post.title || (isEbook ? 'Featured eBook' : 'Untitled');
->>>>>>> b59f1932
+
         els.modalMeta.textContent = meta;
         els.modalBody.innerHTML = sanitize(post.content || post.description || '');
         els.modalBody.querySelectorAll('img').forEach(img => { img.loading='lazy'; img.decoding='async'; img.removeAttribute('width'); img.removeAttribute('height'); });
@@ -656,186 +628,6 @@
         this.load();
       }
 
-<<<<<<< HEAD
-      normalizeUrl(url){
-        if (!url) return '';
-        try {
-          const base = typeof window !== 'undefined' && window.location ? window.location.origin : undefined;
-          const target = base ? new URL(url, base) : new URL(url);
-          const cleanPath = target.pathname.replace(/\/+$/, '');
-          return `${target.protocol}//${target.host.toLowerCase()}${cleanPath}`;
-        } catch {
-          return String(url).trim().replace(/\/+$/, '');
-        }
-      }
-
-      prepareFeatured(){
-        if (!FEATURED_EBOOK || !FEATURED_EBOOK.url) return null;
-        const url = (FEATURED_EBOOK.url || '').trim();
-        if (!url) return null;
-        const desc = (FEATURED_EBOOK.description || '').trim();
-        const note = (FEATURED_EBOOK.note || '').trim();
-        const previewHtml = (FEATURED_EBOOK.preview_html || '').trim();
-        const poemTitle = (FEATURED_EBOOK.poem_title || '').trim();
-        const poemText = (FEATURED_EBOOK.poem_text || '').replace(/\r\n?/g, '\n').trim();
-        const hasPreview = previewHtml.length > 0;
-        const hasPoem = poemText.length > 0;
-        const previewTitle = (FEATURED_EBOOK.preview_title || '').trim();
-        const previewButton = (FEATURED_EBOOK.preview_button_text || '').trim();
-        const ctaRaw = (FEATURED_EBOOK.cta_text || 'Read eBook').trim() || 'Read eBook';
-        const quick = [];
-        if (previewTitle) {
-          quick.push(`<h3 class="ebook-preview-title">${escapeHtml(previewTitle)}</h3>`);
-        }
-        if (hasPreview) {
-          quick.push(`<div class="ebook-preview">${previewHtml}</div>`);
-        }
-        if (hasPoem) {
-          quick.push(this.poemHtml(poemTitle, poemText));
-        }
-        if (!hasPreview && !hasPoem) {
-          if (desc) quick.push(`<p>${escapeHtml(desc)}</p>`);
-          if (note) quick.push(`<p class="ebook-note">${escapeHtml(note)}</p>`);
-        }
-        if (!quick.length) quick.push('<p class="ebook-note">Preview coming soon.</p>');
-        const normalized = this.normalizeUrl(url);
-        const summary = desc
-          || (hasPreview ? this.textOnly(previewHtml) : '')
-          || (hasPoem ? this.poemSummary(poemText) : '')
-          || note;
-        return {
-          url,
-          normalized,
-          title: FEATURED_EBOOK.title || 'Poetry eBook',
-          pubDate: (FEATURED_EBOOK.pub_date || '').trim(),
-          summary,
-          quickHtml: quick.join('\n'),
-          feature: {
-            tag: (FEATURED_EBOOK.tag || 'Featured').trim() || 'Featured',
-            ctaText: ctaRaw,
-            cover: (FEATURED_EBOOK.cover || '').trim(),
-            meta: (FEATURED_EBOOK.meta || '').trim(),
-            shareText: (FEATURED_EBOOK.share_text || 'Share').trim() || 'Share',
-            modalTitle: previewTitle || FEATURED_EBOOK.title || 'Poetry eBook',
-            note,
-            hasPreview,
-            hasPoem,
-            poemTitle,
-            poemText,
-            quickLabel: previewButton || (hasPreview ? 'Read sample' : hasPoem ? 'Read poem' : 'Preview'),
-            description: desc,
-          },
-        };
-      }
-
-      poemSummary(text=''){
-        const lines = text.split(/\n+/).map(line => line.trim()).filter(Boolean);
-        if (!lines.length) return '';
-        const snippet = lines.slice(0, 3).join(' / ');
-        return snippet.length > 280 ? snippet.slice(0, 277) + '…' : snippet;
-      }
-
-      poemHtml(title='', text=''){
-        if (!text) return '';
-        const normalized = text.split(/\n/);
-        const stanzas = [];
-        let current = [];
-        for (const rawLine of normalized) {
-          const line = rawLine.replace(/\s+$/,'');
-          if (!line.trim()) {
-            if (current.length) { stanzas.push(current); current = []; }
-            continue;
-          }
-          current.push(line);
-        }
-        if (current.length) stanzas.push(current);
-        const renderLine = (line) => {
-          const escaped = escapeHtml(line);
-          const leading = escaped.match(/^[\s\u00a0]+/);
-          if (!leading) return escaped;
-          const prefix = leading[0]
-            .replace(/ /g, '&nbsp;')
-            .replace(/\t/g, '&nbsp;&nbsp;&nbsp;&nbsp;');
-          return prefix + escaped.slice(leading[0].length);
-        };
-        const body = stanzas.length
-          ? stanzas.map(lines => `<p>${lines.map(renderLine).join('<br>')}</p>`).join('')
-          : `<p>${renderLine(text)}</p>`;
-        const heading = title ? `<h3 class="ebook-poem-title">${escapeHtml(title)}</h3>` : '';
-        return `<div class="ebook-poem">${heading}${body}</div>`;
-      }
-
-      featuredExtras(){
-        if (!this.featured) return [];
-        return [{
-          title: this.featured.title,
-          link: this.featured.url,
-          pubDate: this.featured.pubDate || '',
-          content: this.featured.quickHtml,
-          description: this.featured.summary || this.featured.feature.description || '',
-          featureType: 'ebook',
-          feature: { ...this.featured.feature },
-        }];
-      }
-
-      decorateFeatured(list){
-        if (!this.featured) return { posts: [...list], extras: [], matched: false };
-        const target = this.featured.normalized;
-        let matchedIndex = -1;
-        const decorated = list.map((item, idx) => {
-          if (matchedIndex >= 0) return item;
-          const linkNorm = this.normalizeUrl(item.link || item.guid || '');
-          if (linkNorm && target && linkNorm === target) {
-            matchedIndex = idx;
-            const copy = { ...item };
-            copy.featureType = 'ebook';
-            copy.feature = {
-              ...this.featured.feature,
-              hasPreview: false,
-              hasPoem: false,
-              poemText: '',
-              quickLabel: 'Read poem'
-            };
-            if (!copy.title) copy.title = this.featured.title;
-            if (!copy.pubDate && this.featured.pubDate) copy.pubDate = this.featured.pubDate;
-            if (!copy.description && this.featured.summary) copy.description = this.featured.summary;
-            return copy;
-          }
-          return item;
-        });
-        if (matchedIndex >= 0) {
-          return { posts: decorated, extras: [], matched: true };
-        }
-        return { posts: decorated, extras: this.featuredExtras(), matched: false };
-=======
-      featuredExtras(){
-        const extras = [];
-        if (FEATURED_EBOOK && FEATURED_EBOOK.url) {
-          const desc = (FEATURED_EBOOK.description || '').trim();
-          const note = (FEATURED_EBOOK.note || '').trim();
-          const ctaRaw = (FEATURED_EBOOK.cta_text || 'Download the eBook').trim() || 'Download the eBook';
-          const quick = [];
-          if (desc) quick.push(`<p>${escapeHtml(desc)}</p>`);
-          if (note) quick.push(`<p>${escapeHtml(note)}</p>`);
-          quick.push(`<p><a class="btn btn-primary" href="${FEATURED_EBOOK.url}" target="_blank" rel="noopener">${escapeHtml(ctaRaw)}</a></p>`);
-          extras.push({
-            title: FEATURED_EBOOK.title || 'Poetry eBook',
-            link: FEATURED_EBOOK.url,
-            pubDate: FEATURED_EBOOK.pub_date || '',
-            content: quick.join(''),
-            description: desc,
-            featureType: 'ebook',
-            feature: {
-              tag: (FEATURED_EBOOK.tag || 'Featured').trim() || 'Featured',
-              ctaText: ctaRaw,
-              cover: (FEATURED_EBOOK.cover || '').trim(),
-              meta: (FEATURED_EBOOK.meta || '').trim(),
-              shareText: (FEATURED_EBOOK.share_text || 'Share').trim() || 'Share',
-            },
-          });
-        }
-        return extras;
->>>>>>> b59f1932
       }
 
       textOnly(html){
@@ -868,33 +660,7 @@
         const date = post.pubDate ? new Date(post.pubDate) : null;
         const html = post.content || post.description || '';
         const txt = this.textOnly(html);
-<<<<<<< HEAD
-        const hasPreview = isEbook ? Boolean(post.feature?.hasPreview) : false;
-        const hasPoem = isEbook ? Boolean(post.feature?.hasPoem) : false;
-        const poemTitle = isEbook ? (post.feature?.poemTitle || '').trim() : '';
-        const poemText = isEbook ? (post.feature?.poemText || '').trim() : '';
-        const poemSnippet = hasPoem ? this.poemSummary(poemText) : '';
-        const noteText = isEbook ? (post.feature?.note || '').trim() : '';
-        const summary = isEbook
-          ? ((post.feature?.description || '').trim()
-              || (post.description || '').trim()
-              || (poemSnippet ? (poemTitle ? `${poemTitle} — ${poemSnippet}` : poemSnippet) : '')
-              || (hasPreview ? this.textOnly(post.content || '') : '')
-              || noteText
-              || txt)
-          : (txt.length > 280 ? txt.slice(0,280) + '…' : txt);
-        const img = isEbook ? null : this.firstImage(html);
-        const rt = !isEbook && txt ? this.readTime(txt) : '';
-        const tags = isEbook ? [] : this.vibes(post.title);
-        const quickLabel = isEbook
-          ? (post.feature?.quickLabel || (hasPoem ? 'Read poem' : (hasPreview ? 'Read sample' : 'Preview')))
-          : 'Quick read';
-=======
-        const summary = isEbook ? (post.description || txt) : (txt.length > 280 ? txt.slice(0,280) + '…' : txt);
-        const img = isEbook ? null : this.firstImage(html);
-        const rt = !isEbook && txt ? this.readTime(txt) : '';
-        const tags = isEbook ? [] : this.vibes(post.title);
->>>>>>> b59f1932
+
 
         const el = document.createElement('article');
         const palettes = ['accent','accent-2','accent-3'];
@@ -905,19 +671,7 @@
 
         if (isEbook) {
           const tag = post.feature?.tag || 'Featured';
-<<<<<<< HEAD
-          const ctaText = post.feature?.ctaText || 'Read eBook';
-          const shareText = post.feature?.shareText || 'Share';
-          const meta = post.feature?.meta || '';
-          const cover = post.feature?.cover || '';
-          const hasPreview = Boolean(post.feature?.hasPreview);
-          const hasPoem = Boolean(post.feature?.hasPoem);
-=======
-          const ctaText = post.feature?.ctaText || 'Download the eBook';
-          const shareText = post.feature?.shareText || 'Share';
-          const meta = post.feature?.meta || '';
-          const cover = post.feature?.cover || '';
->>>>>>> b59f1932
+
           el.innerHTML = `
             <div class="card-content ebook">
               <div class="ebook-flag">${escapeHtml(tag)}</div>
@@ -929,16 +683,7 @@
                   <h2 class="card-title"><a href="${post.link}" target="_blank" rel="noopener">${escapeHtml(post.title || 'Poetry eBook')}</a></h2>
                   ${meta ? `<div class="card-meta single">${escapeHtml(meta)}</div>` : ''}
                   <div class="card-summary">${escapeHtml(summary)}</div>
-<<<<<<< HEAD
-                  ${noteText && (hasPreview || hasPoem) ? `<div class="ebook-note">${escapeHtml(noteText)}</div>` : ''}
-                  <div class="card-actions ebook-actions">
-                    <a class="btn btn-primary" href="${post.link}" target="_blank" rel="noopener">${escapeHtml(ctaText)}</a>
-                    <button type="button" class="linklike" data-quick-read="1" aria-controls="readingModal">${escapeHtml(quickLabel)}</button>
-=======
-                  <div class="card-actions ebook-actions">
-                    <a class="btn btn-primary" href="${post.link}" target="_blank" rel="noopener">${escapeHtml(ctaText)}</a>
-                    <button type="button" class="linklike" data-quick-read="1" aria-controls="readingModal">Preview</button>
->>>>>>> b59f1932
+
                     <a href="#" data-share="${encodeURIComponent(post.link)}">${escapeHtml(shareText)}</a>
                   </div>
                 </div>
@@ -1064,34 +809,7 @@
               return Boolean(title || text);
             });
 
-<<<<<<< HEAD
-            const decorated = this.decorateFeatured(valid);
-            const extras = decorated.extras;
-            const withFeature = decorated.posts;
-
-            if (valid.length) {
-              // sort newest → oldest so Load older reveals older poems
-              withFeature.sort((a,b) => new Date(b.pubDate || b.pubdate || 0) - new Date(a.pubDate || a.pubdate || 0));
-              if (decorated.matched) {
-                const idxFeat = withFeature.findIndex(p => p.featureType === 'ebook');
-                if (idxFeat > 0) {
-                  const [feat] = withFeature.splice(idxFeat, 1);
-                  withFeature.unshift(feat);
-                }
-              }
-              const combined = extras.concat(withFeature);
-              posts = combined;
-              const newest = withFeature
-=======
-            const extras = this.featuredExtras();
-
-            if (valid.length) {
-              // sort newest → oldest so Load older reveals older poems
-              valid.sort((a,b) => new Date(b.pubDate || b.pubdate || 0) - new Date(a.pubDate || a.pubdate || 0));
-              const combined = extras.concat(valid);
-              posts = combined;
-              const newest = valid
->>>>>>> b59f1932
+
                 .map(v => new Date(v.pubDate || v.pubdate || 0).getTime())
                 .filter(n => !isNaN(n))
                 .sort((a,b)=>b-a)[0];
@@ -1105,20 +823,7 @@
               els.grid.removeAttribute('aria-busy');
               return;
             } else if (raw.length) {
-<<<<<<< HEAD
-              const fallbackDecorated = this.decorateFeatured(raw);
-              const orderedFallback = [...fallbackDecorated.posts];
-              if (fallbackDecorated.matched) {
-                const idxFeat = orderedFallback.findIndex(p => p.featureType === 'ebook');
-                if (idxFeat > 0) {
-                  const [feat] = orderedFallback.splice(idxFeat, 1);
-                  orderedFallback.unshift(feat);
-                }
-              }
-              const combined = fallbackDecorated.extras.concat(orderedFallback);
-=======
-              const combined = extras.concat(raw);
->>>>>>> b59f1932
+
               posts = combined;
               els.status.textContent = "";
               this.render(combined);
