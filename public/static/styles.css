/* ---------- THEME TOKENS ---------- */
:root{
  --bg: linear-gradient(135deg, #fdfcf8 0%, #f8f5ef 100%);
  --bg-solid: #fdfcf8;
  --paper: rgba(255, 252, 245, 0.9);
  --paper-hover: rgba(255, 252, 245, 0.98);
  --ink: #1a1a1a;
  --ink-soft: #333333;
  --muted: #7c6f64;
  --muted-light: #b6a999;
  /* Primary accent: gold/orange for primary actions and highlights */
  --accent: linear-gradient(135deg, #fbbf24 0%, #f97316 100%);
  --accent-solid: #f59e0b;
  /* Secondary accent: red for alerts or destructive actions */
  --accent-2: linear-gradient(135deg, #ef4444 0%, #b91c1c 100%);
  --accent-2-solid: #dc2626;
  /* Tertiary accent: blue for informational elements and decoration */
  --accent-3: linear-gradient(135deg, #0ea5e9 0%, #0369a1 100%);
  --accent-3-solid: #0ea5e9;
  --border: rgba(124, 111, 100, 0.2);
  --border-soft: rgba(124, 111, 100, 0.1);
  --shadow-sm: 0 2px 8px rgba(0,0,0,0.05), 0 1px 3px rgba(0,0,0,0.06);
  --shadow: 0 8px 30px rgba(0,0,0,0.12), 0 4px 15px rgba(0,0,0,0.06);
  --shadow-lg: 0 20px 60px rgba(0,0,0,0.2), 0 8px 25px rgba(0,0,0,0.12);
  --grain:
    radial-gradient(circle at 25% 25%, rgba(251, 191, 36, 0.08) 0%, transparent 50%),
    radial-gradient(circle at 75% 75%, rgba(239, 68, 68, 0.06) 0%, transparent 50%),
    radial-gradient(circle at 50% 10%, rgba(14, 165, 233, 0.06) 0%, transparent 50%);
}
[data-theme="dark"]{
  --bg: linear-gradient(135deg, #0d0d0d 0%, #1a1a1a 100%);
  --bg-solid: #0d0d0d;
  --paper: rgba(24, 24, 24, 0.85);
  --paper-hover: rgba(24, 24, 24, 0.95);
  --ink: #fefae0;
  --ink-soft: #e5decf;
  --muted: #a58b75;
  --muted-light: #7c6f64;
  /* Accent palette mirrors light theme roles */
  --accent: linear-gradient(135deg, #fbbf24 0%, #f97316 100%);
  --accent-solid: #fbbf24;
  --accent-2: linear-gradient(135deg, #ef4444 0%, #b91c1c 100%);
  --accent-2-solid: #ef4444;
  --accent-3: linear-gradient(135deg, #0ea5e9 0%, #0369a1 100%);
  --accent-3-solid: #0ea5e9;
  --border: rgba(245, 158, 11, 0.15);
  --border-soft: rgba(245, 158, 11, 0.08);
  --shadow-sm: 0 2px 8px rgba(251,191,36,0.15), 0 1px 3px rgba(0,0,0,0.25);
  --shadow: 0 8px 30px rgba(251,191,36,0.25), 0 4px 15px rgba(0,0,0,0.35);
  --shadow-lg: 0 20px 60px rgba(251,191,36,0.35), 0 8px 25px rgba(0,0,0,0.45);
  --grain:
    radial-gradient(circle at 25% 25%, rgba(251, 191, 36, 0.12) 0%, transparent 50%),
    radial-gradient(circle at 75% 75%, rgba(239, 68, 68, 0.10) 0%, transparent 50%),
    radial-gradient(circle at 50% 10%, rgba(14, 165, 233, 0.08) 0%, transparent 50%);
}

/* ---------- BASE ---------- */
*{ box-sizing: border-box; margin: 0; padding: 0; }
html, body{ height: 100%; scroll-behavior: smooth; }
body{
  background: var(--bg);
  background-attachment: fixed;
  color: var(--ink);
  transition: background 0.4s ease, color 0.4s ease;
  font: 400 17px/1.75 'Inter', system-ui, -apple-system, 'Segoe UI', sans-serif;
  -webkit-font-smoothing: antialiased; text-rendering: optimizeLegibility;
  overflow-x: hidden;
}
body::before { content: ''; position: fixed; inset: 0; background: var(--grain); pointer-events: none; z-index: 1; }
.main-content { position: relative; z-index: 2; }
a{ color: inherit; text-decoration: none; position: relative; transition: all .3s cubic-bezier(.4,0,.2,1); }
a:hover { color: var(--accent-solid); }
.wrap{ max-width: 1200px; margin: 0 auto; padding: 0 24px; }

/* Reduced motion */
@media (prefers-reduced-motion: reduce) {
  .particles, .floating-shapes { display: none !important; }
  * { animation: none !important; transition: none !important; }
}

/* ---------- PARTICLES ---------- */
.particles { position: fixed; inset: 0; pointer-events: none; z-index: 1; opacity: .6; }
.particle { position: absolute; width: 3px; height: 3px; background: var(--accent-solid); border-radius: 50%; }

/* ---------- HERO ---------- */
.hero{ position: relative; min-height: 85vh; display: flex; align-items: center; background:
  radial-gradient(ellipse at top, rgba(251,191,36,.10) 0%, transparent 60%),
  radial-gradient(ellipse at bottom right, rgba(239,68,68,.08) 0%, transparent 60%);
  backdrop-filter: blur(1px); border-bottom: 1px solid var(--border-soft);
}
[data-theme="dark"] .hero{ background:
  radial-gradient(ellipse at top, rgba(251,191,36,.15) 0%, transparent 60%),
  radial-gradient(ellipse at bottom right, rgba(239,68,68,.10) 0%, transparent 60%);
}
.hero-content { text-align: center; padding: 80px 0; }
.brand-section { margin-bottom: 48px; }
.brand-link { display: inline-flex; align-items: center; gap: 20px; color: inherit; margin-bottom: 16px; transition: transform .4s cubic-bezier(.4,0,.2,1); }
.brand-link:hover { transform: translateY(-2px); }
.logo-img{ height: 64px; width: auto; object-fit: contain; border-radius: 16px; transition: opacity 0.4s ease, transform .4s cubic-bezier(.4,0,.2,1); box-shadow: var(--shadow-sm); }
.brand-link:hover .logo-img{ transform: rotate(-3deg) scale(1.05); box-shadow: var(--shadow); }
.logo-dark{ display: none; }
[data-theme="dark"] .logo-light{ display: none; }
[data-theme="dark"] .logo-dark{ display: inline; }
.brand-name{ font-family: 'Playfair Display', serif; font-weight: 700; font-size: clamp(2.5rem, 5vw, 4rem); letter-spacing: -0.02em; background: var(--accent); -webkit-background-clip: text; background-clip: text; color: transparent; position: relative; }
.hero-tagline{ font-family: 'Crimson Text', serif; font-style: italic; font-size: clamp(1.1rem, 2vw, 1.3rem); color: var(--muted); margin-bottom: 40px; opacity: 0; animation: fadeInUp 1s ease-out .5s forwards; }
@keyframes fadeInUp { from { opacity: 0; transform: translateY(20px); } to { opacity: 1; transform: translateY(0); } }
.hero-actions { display: flex; gap: 16px; justify-content: center; flex-wrap: wrap; margin-bottom: 48px; opacity: 0; animation: fadeInUp 1s ease-out .8s forwards; }

/* ---------- BUTTONS ---------- */
.btn, .chip{ display: inline-flex; align-items: center; gap: 10px; padding: 14px 24px; border: 1px solid var(--border); border-radius: 50px; background: var(--paper); backdrop-filter: blur(10px); color: var(--ink); font-weight: 500; font-size: 15px; cursor: pointer; transition: all .3s cubic-bezier(.4,0,.2,1); box-shadow: var(--shadow-sm); position: relative; overflow: hidden; }
.btn::before, .chip::before { content: ''; position: absolute; top: 0; left: -100%; width: 100%; height: 100%; background: linear-gradient(90deg, transparent, rgba(255,255,255,.2), transparent); transition: left .5s; }
.btn:hover::before, .chip:hover::before { left: 100%; }
.btn:hover, .chip:hover{ transform: translateY(-3px); box-shadow: var(--shadow); background: var(--paper-hover); }
/* Chip accent variants */
.chip.accent { color: var(--accent-solid); border-color: var(--accent-solid); }
.chip.accent:hover { color: var(--accent-solid); border-color: var(--accent-solid); }
.chip.accent-2 { color: var(--accent-2-solid); border-color: var(--accent-2-solid); }
.chip.accent-2:hover { color: var(--accent-2-solid); border-color: var(--accent-2-solid); }
.chip.accent-3 { color: var(--accent-3-solid); border-color: var(--accent-3-solid); }
.chip.accent-3:hover { color: var(--accent-3-solid); border-color: var(--accent-3-solid); }
.btn-primary { background: var(--accent); color: white; border: none; }
.btn-primary:hover { transform: translateY(-3px) scale(1.02); box-shadow: var(--shadow-lg); }

/* ---------- SEARCH ---------- */
.search-section { opacity: 0; animation: fadeInUp 1.2s ease-out 1.1s forwards; }
.search-wrapper { position: relative; max-width: 600px; margin: 0 auto; }
.search-input { width: 100%; padding: 18px 24px 18px 56px; border: 1px solid var(--border); border-radius: 50px; background: var(--paper); backdrop-filter: blur(10px); color: var(--ink); font-size: 16px; outline: none; transition: all .3s cubic-bezier(.4,0,.2,1); box-shadow: var(--shadow-sm); }
.search-input:focus { border-color: var(--accent-solid); box-shadow: var(--shadow), 0 0 0 3px rgba(245,158,11,.18); transform: translateY(-1px); }
.search-icon { position: absolute; left: 20px; top: 50%; transform: translateY(-50%); color: var(--muted); pointer-events: none; }

/* ---------- CONTENT ---------- */
.content { padding: 80px 0 120px; position: relative; }
.status { text-align: center; padding: 60px 24px; color: var(--muted); font-size: 18px; font-family: 'Crimson Text', serif; font-style: italic; }
.status[aria-live] { min-height: 3em; }
.error { background: rgba(248,113,113,.1); border: 1px dashed rgba(248,113,113,.3); border-radius: 16px; color: #dc2626; }

/* ---------- GRID ---------- */
.posts-grid { display: grid; gap: 32px; grid-template-columns: 1fr; opacity: 0; animation: fadeIn 1s ease-out .5s forwards; }
@media (min-width: 768px) { .posts-grid { grid-template-columns: repeat(2, 1fr); } }
@media (min-width: 1200px) { .posts-grid { grid-template-columns: repeat(3, 1fr); } }
@keyframes fadeIn { from { opacity: 0; } to { opacity: 1; } }

/* ---------- CARDS ---------- */
.card { position: relative; background: var(--paper); backdrop-filter: blur(10px); border: 1px solid var(--border); border-radius: 24px; overflow: hidden; transition: all .4s cubic-bezier(.4,0,.2,1); box-shadow: var(--shadow-sm); transform: translateY(20px); opacity: 0; --card-accent: var(--accent); --card-accent-solid: var(--accent-solid); }
.card.accent { --card-accent: var(--accent); --card-accent-solid: var(--accent-solid); }
.card.accent-2 { --card-accent: var(--accent-2); --card-accent-solid: var(--accent-2-solid); }
.card.accent-3 { --card-accent: var(--accent-3); --card-accent-solid: var(--accent-3-solid); }
.card.show { transform: translateY(0); opacity: 1; }
.card::before { content: ''; position: absolute; top: 0; left: -100%; width: 100%; height: 100%; background: linear-gradient(90deg, transparent, rgba(255,255,255,.1), transparent); transition: left .6s; z-index: 1; }
.card:hover::before { left: 100%; }
.card:hover { transform: translateY(-8px) rotateX(2deg) rotateY(2deg); box-shadow: var(--shadow-lg); border-color: var(--card-accent-solid); }
.card-thumb { position: relative; aspect-ratio: 16/10; overflow: hidden; background: var(--card-accent); }
.card-thumb img { width: 100%; height: 100%; object-fit: cover; transition: all .4s cubic-bezier(.4,0,.2,1); filter: blur(8px); }
.card-thumb img[data-loaded="1"] { filter: blur(0); }
.card:hover .card-thumb img { transform: scale(1.05); }
.card-content { padding: 24px; position: relative; z-index: 2; }
.card-title { font-family: 'Playfair Display', serif; font-weight: 400; font-size: clamp(1.2rem, 2vw, 1.4rem); line-height: 1.3; margin-bottom: 12px; color: var(--ink); display: -webkit-box; -webkit-line-clamp: 2; -webkit-box-orient: vertical; overflow: hidden; }
.card-title a { color: inherit; text-decoration: none; }
.card-title a:hover { background: var(--card-accent); -webkit-background-clip: text; background-clip: text; color: transparent; }
.card-meta { display: flex; gap: 16px; align-items: center; color: var(--muted); font-size: 13px; margin-bottom: 16px; font-weight: 500; }
.card-summary { color: var(--ink-soft); font-size: 15px; line-height: 1.6; margin-bottom: 20px; }
.card-badges { display: flex; gap: 8px; flex-wrap: wrap; margin-bottom: 20px; }
.badge { display: inline-flex; align-items: center; padding: 4px 12px; background: var(--card-accent); color: white; font-size: 11px; font-weight: 500; border-radius: 12px; text-transform: lowercase; }
.card-actions { display: flex; gap: 16px; align-items: center; font-size: 14px; font-weight: 500; }
.card-actions a { color: var(--muted); transition: color .3s ease; position: relative; }
.card-actions a::after { content: ''; position: absolute; bottom: -2px; left: 0; width: 0; height: 2px; background: var(--card-accent-solid); transition: width .3s ease; }
.card-actions a:hover { color: var(--card-accent-solid); }
.card-actions a:hover::after { width: 100%; }

/* Featured eBook card */
.card.ebook-card {
  background: linear-gradient(135deg, rgba(14,165,233,0.18) 0%, rgba(14,165,233,0.05) 100%);
  border: 1px solid rgba(14,165,233,0.35);
  box-shadow: var(--shadow);
}
.card-content.ebook {
  padding: 32px;
  display: flex;
  flex-direction: column;
  gap: 24px;
}
.ebook-flag {
  display: inline-flex;
  align-items: center;
  gap: 8px;
  padding: 6px 14px;
  border-radius: 999px;
  background: var(--accent-3);
  color: white;
  font-size: 13px;
  font-weight: 600;
  letter-spacing: 0.02em;
  align-self: flex-start;
  box-shadow: var(--shadow-sm);
}
.ebook-layout {
  display: flex;
  gap: 24px;
  align-items: center;
  flex-wrap: wrap;
}
.ebook-cover {
  width: 180px;
  height: 240px;
  border-radius: 20px;
  border: 1px solid var(--border);
  background: var(--paper);
  box-shadow: var(--shadow-sm);
  display: flex;
  align-items: center;
  justify-content: center;
  overflow: hidden;
  color: var(--accent-3-solid);
  font-size: 48px;
}
.ebook-cover img {
  width: 100%;
  height: 100%;
  object-fit: cover;
}
.ebook-cover.placeholder {
  background: rgba(14,165,233,0.1);
}
.ebook-details {
  flex: 1;
  min-width: 260px;
  display: flex;
  flex-direction: column;
  gap: 16px;
}
.ebook-details .card-title a {
  background: none;
}
.ebook-details .card-summary {
  font-size: 16px;
  color: var(--ink-soft);
}
.ebook-actions {
  display: flex;
  gap: 16px;
  align-items: center;
  flex-wrap: wrap;
}
.ebook-actions .btn-primary {
  box-shadow: var(--shadow);
}
.ebook-actions .btn-primary:hover {
  transform: translateY(-2px) scale(1.01);
}
<<<<<<< HEAD
.ebook-details .ebook-note {
  font-family: 'Crimson Text', serif;
  font-size: 14px;
  color: var(--muted);
  font-style: italic;
  white-space: pre-line;
}
=======
>>>>>>> b59f1932
.ebook-actions a[data-share] {
  color: var(--muted);
}
.ebook-actions a[data-share]:hover {
  color: var(--accent-3-solid);
}
.card-meta.single {
  display: inline-flex;
  align-items: center;
  gap: 8px;
  font-weight: 600;
}

@media (max-width: 640px) {
  .ebook-layout {
    flex-direction: column;
    align-items: flex-start;
  }
  .ebook-cover {
    width: 100%;
    height: auto;
    min-height: 200px;
  }
}

/* Skeleton placeholder cards */
.card-skeleton {
  background: var(--paper);
  border: 1px solid var(--border);
  border-radius: 24px;
  box-shadow: var(--shadow-sm);
  overflow: hidden;
}
.card-skeleton .skeleton-thumb {
  width: 100%;
  aspect-ratio: 16/10;
  background: var(--border);
}
.card-skeleton .skeleton-content {
  padding: 24px;
}
.card-skeleton .skeleton-line {
  height: 14px;
  margin-bottom: 12px;
  background: var(--border);
  border-radius: 4px;
}
.card-skeleton .skeleton-line.short {
  width: 60%;
}
.card-skeleton .shimmer {
  background: var(--border);
  background-image: linear-gradient(90deg, transparent, rgba(255,255,255,.2), transparent);
  background-size: 200px 100%;
  animation: shimmer 2s infinite;
}

/* ---------- MODALS ---------- */
.modal { position: fixed; inset: 0; background: rgba(0, 0, 0, 0.6); backdrop-filter: blur(8px); display: none; align-items: center; justify-content: center; padding: 24px; z-index: 1000; opacity: 0; transition: opacity .3s ease; }
.modal.open { display: flex; opacity: 1; }
<<<<<<< HEAD
.modal-content { max-width: 900px; max-height: 85vh; width: 100%; background: var(--paper); backdrop-filter: blur(20px); border: 1px solid var(--border); border-radius: 24px; box-shadow: var(--shadow-lg); overflow: hidden; transform: scale(.9) translateY(20px); transition: transform .3s cubic-bezier(.4,0,.2,1); position: relative; isolation: isolate; }
.modal.open .modal-content { transform: scale(1) translateY(0); }
.modal-header { padding: 32px 32px 0; position: relative; }
.modal-close { position: absolute; top: 20px; right: 20px; width: 40px; height: 40px; border: 1px solid var(--border); border-radius: 50%; background: var(--paper); color: var(--muted); cursor: pointer; display: flex; align-items: center; justify-content: center; font-size: 18px; transition: all .3s ease; z-index: 40; pointer-events: auto; box-shadow: var(--shadow-sm); }
=======
.modal-content { max-width: 900px; max-height: 85vh; width: 100%; background: var(--paper); backdrop-filter: blur(20px); border: 1px solid var(--border); border-radius: 24px; box-shadow: var(--shadow-lg); overflow: hidden; transform: scale(.9) translateY(20px); transition: transform .3s cubic-bezier(.4,0,.2,1); position: relative; }
.modal.open .modal-content { transform: scale(1) translateY(0); }
.modal-header { padding: 32px 32px 0; position: relative; }
.modal-close { position: absolute; top: 20px; right: 20px; width: 40px; height: 40px; border: 1px solid var(--border); border-radius: 50%; background: var(--paper); color: var(--muted); cursor: pointer; display: flex; align-items: center; justify-content: center; font-size: 18px; transition: all .3s ease; z-index: 2; }
>>>>>>> b59f1932
.modal-close:hover { background: var(--accent-solid); color: white; transform: scale(1.1); }
.modal-title { font-family: 'Playfair Display', serif; font-size: clamp(1.5rem, 3vw, 2rem); font-weight: 400; margin-bottom: 12px; color: var(--ink); line-height: 1.3; }
.modal-meta { color: var(--muted); font-size: 14px; margin-bottom: 16px; font-weight: 500; }
.modal-actions { display: flex; gap: 8px; margin-bottom: 8px; }
.modal-body { padding: 0 32px 32px; font-size: 17px; line-height: 1.8; color: var(--ink-soft); max-height: 60vh; overflow-y: auto; font-family: 'Crimson Text', serif; }
.modal-body .ebook-note {
  margin-bottom: 16px;
  color: var(--muted);
  font-style: italic;
  white-space: pre-line;
}
.modal-body .ebook-preview-title {
  font-family: 'Playfair Display', serif;
  font-weight: 400;
  font-size: clamp(1.1rem, 2.4vw, 1.35rem);
  margin-bottom: 12px;
  color: var(--ink);
}
.modal-body .ebook-preview {
  margin-bottom: 24px;
  font-family: 'Crimson Text', serif;
  line-height: 1.9;
}
.modal-body .ebook-preview p,
.modal-body .ebook-preview div {
  margin-bottom: 1rem;
}
.modal-body .ebook-preview pre {
  white-space: pre-wrap;
  margin-bottom: 1rem;
}
.modal-body .ebook-preview-cta {
  margin-top: 28px;
  display: flex;
  align-items: center;
  gap: 16px;
}
.modal-body .ebook-preview-cta .btn-primary {
  box-shadow: var(--shadow);
}
.modal-body .ebook-preview-cta .btn-primary:hover {
  transform: translateY(-2px) scale(1.01);
}
.modal-body .ebook-poem {
  margin-bottom: 24px;
  font-family: 'Crimson Text', serif;
  font-size: 18px;
  line-height: 1.9;
  color: var(--ink);
}
.modal-body .ebook-poem-title {
  font-family: 'Playfair Display', serif;
  font-weight: 400;
  font-size: clamp(1.05rem, 2.2vw, 1.3rem);
  margin-bottom: 12px;
  color: var(--ink);
}
.modal-body .ebook-poem p {
  margin: 0 0 1rem;
}
.modal-body .ebook-poem p:last-child {
  margin-bottom: 0;
}
.modal-body .ebook-poem br {
  content: "";
}
.modal-body img{ max-width: 100%; height: auto; }
.modal-body::-webkit-scrollbar { width: 6px; }
.modal-body::-webkit-scrollbar-track { background: var(--border-soft); border-radius: 3px; }
.modal-body::-webkit-scrollbar-thumb { background: var(--accent-solid); border-radius: 3px; }
/* Preserve poem spacing for Substack “Poetry” posts */
.modal-body pre { white-space: pre-wrap; }

/* ---------- ABOUT MODAL ---------- */
.about-header { display: flex; gap: 20px; align-items: center; margin-bottom: 24px; }
.about-avatar { width: 80px; height: 80px; border-radius: 50%; object-fit: cover; border: 3px solid var(--border); box-shadow: var(--shadow); }
.about-info h2 { font-family: 'Playfair Display', serif; font-size: 1.8rem; margin-bottom: 8px; color: var(--ink); }
.about-tagline { color: var(--muted); font-style: italic; font-family: 'Crimson Text', serif; }
.about-body { font-family: 'Crimson Text', serif; font-size: 17px; line-height: 1.7; color: var(--ink-soft); margin-bottom: 32px; }
.about-cta { display: flex; gap: 12px; flex-wrap: wrap; margin-bottom: 24px; }
.about-links { display: flex; gap: 12px; flex-wrap: wrap; }
.pill { display: inline-flex; align-items: center; gap: 8px; padding: 10px 16px; border: 1px solid var(--border); border-radius: 50px; background: var(--paper); color: var(--ink); text-decoration: none; font-weight: 500; font-size: 14px; transition: all .3s ease; }
.pill:hover { background: var(--accent-solid); color: white; transform: translateY(-2px); box-shadow: var(--shadow); }

/* ---------- FOOTER ---------- */
.footer { background: linear-gradient(180deg, rgba(255,255,255,.6) 0%, rgba(255,255,255,.3) 100%), var(--bg); backdrop-filter: blur(10px); border-top: 1px solid var(--border-soft); padding: 60px 0 40px; margin-top: 80px; }
[data-theme="dark"] .footer { background: linear-gradient(180deg, rgba(0,0,0,.4) 0%, rgba(0,0,0,.2) 100%), var(--bg); }
.footer-content { display: flex; justify-content: space-between; align-items: center; gap: 32px; flex-wrap: wrap; }
.footer-brand { display: flex; align-items: center; gap: 12px; }
.footer-logo { width: 32px; height: 32px; border-radius: 8px; object-fit: contain; }
.footer-info h3 { font-family: 'Playfair Display', serif; font-weight: 400; color: var(--ink); margin-bottom: 4px; }
.footerCopyright { color: var(--muted); font-size: 13px; }
.footer-links { display: flex; gap: 12px; flex-wrap: wrap; }

/* ---------- PROGRESS BAR ---------- */
.progress-bar { position: fixed; top: 0; left: 0; height: 3px; width: 0%; background: var(--accent); z-index: 1001; transition: width .1s ease; }

/* ---------- FLOATING SHAPES ---------- */
.floating-shapes { position: fixed; inset: 0; pointer-events: none; z-index: 1; overflow: hidden; }
.shape { position: absolute; opacity: .1; animation: floatShape 20s infinite ease-in-out; }
.shape.accent { background: var(--accent-solid); border-radius: 50%; }
.shape.accent-2 { background: var(--accent-2-solid); clip-path: polygon(50% 0%, 0% 100%, 100% 100%); }
.shape.accent-3 { background: var(--accent-3-solid); transform: rotate(45deg); }
.shape:nth-child(1) { top: 10%; left: 10%; width: 100px; height: 100px; animation-delay: 0s; }
.shape:nth-child(2) { top: 70%; right: 10%; width: 80px; height: 80px; animation-delay: 5s; }
.shape:nth-child(3) { top: 40%; left: 80%; width: 60px; height: 60px; animation-delay: 10s; }
@keyframes floatShape { 0%, 100% { transform: translateY(0) rotate(0deg); } 33% { transform: translateY(-20px) rotate(120deg); } 66% { transform: translateY(10px) rotate(240deg); } }

/* ---------- RESPONSIVE ---------- */
@media (max-width: 768px) {
  .wrap { padding: 0 16px; }
  .hero-actions { flex-direction: column; align-items: stretch; }
  .btn, .chip { justify-content: center; }
  .card-content { padding: 20px; }
  .modal-content { margin: 16px; }
  .modal-header, .modal-body { padding-left: 24px; padding-right: 24px; }
  .footer-content { flex-direction: column; text-align: center; }
  .about-header { flex-direction: column; text-align: center; }
  .hero-content { padding: 60px 0; }
  .content { padding: 60px 0 80px; }
}

/* ---------- ANIMATIONS ---------- */
@keyframes shimmer { 0% { background-position: -200px 0; } 100% { background-position: calc(200px + 100%) 0; } }
.shimmer { background: linear-gradient(90deg, transparent, rgba(255,255,255,.2), transparent); background-size: 200px 100%; animation: shimmer 2s infinite; }

/* ---------- UTILITY ---------- */
.hidden { display: none !important; }
.visually-hidden { position: absolute !important; width: 1px !important; height: 1px !important; padding: 0 !important; margin: -1px !important; overflow: hidden !important; clip: rect(0, 0, 0, 0) !important; white-space: nowrap !important; border: 0 !important; }

#skipLink:focus {
  position: fixed;
  top: 12px;
  left: 12px;
  width: auto;
  height: auto;
  margin: 0;
  padding: 12px 16px;
  clip: auto;
  overflow: visible;
  white-space: normal;
  background: var(--accent-solid);
  color: #fff;
  border-radius: 8px;
  box-shadow: var(--shadow-sm);
  z-index: 1000;
}

/* ---------- Small extras for polish ---------- */
#loadMore { display: none; margin: 24px auto 0; }
.btn:focus-visible, .chip:focus-visible, .linklike:focus-visible { outline: 2px solid var(--accent-solid); outline-offset: 2px; }
.btn[disabled], .chip[disabled] { opacity: .5; cursor: not-allowed; box-shadow: none; transform: none; }
.posts-grid[aria-busy="true"] { opacity: .6; transition: opacity .2s ease; }<|MERGE_RESOLUTION|>--- conflicted
+++ resolved
@@ -247,16 +247,7 @@
 .ebook-actions .btn-primary:hover {
   transform: translateY(-2px) scale(1.01);
 }
-<<<<<<< HEAD
-.ebook-details .ebook-note {
-  font-family: 'Crimson Text', serif;
-  font-size: 14px;
-  color: var(--muted);
-  font-style: italic;
-  white-space: pre-line;
-}
-=======
->>>>>>> b59f1932
+
 .ebook-actions a[data-share] {
   color: var(--muted);
 }
@@ -317,17 +308,7 @@
 /* ---------- MODALS ---------- */
 .modal { position: fixed; inset: 0; background: rgba(0, 0, 0, 0.6); backdrop-filter: blur(8px); display: none; align-items: center; justify-content: center; padding: 24px; z-index: 1000; opacity: 0; transition: opacity .3s ease; }
 .modal.open { display: flex; opacity: 1; }
-<<<<<<< HEAD
-.modal-content { max-width: 900px; max-height: 85vh; width: 100%; background: var(--paper); backdrop-filter: blur(20px); border: 1px solid var(--border); border-radius: 24px; box-shadow: var(--shadow-lg); overflow: hidden; transform: scale(.9) translateY(20px); transition: transform .3s cubic-bezier(.4,0,.2,1); position: relative; isolation: isolate; }
-.modal.open .modal-content { transform: scale(1) translateY(0); }
-.modal-header { padding: 32px 32px 0; position: relative; }
-.modal-close { position: absolute; top: 20px; right: 20px; width: 40px; height: 40px; border: 1px solid var(--border); border-radius: 50%; background: var(--paper); color: var(--muted); cursor: pointer; display: flex; align-items: center; justify-content: center; font-size: 18px; transition: all .3s ease; z-index: 40; pointer-events: auto; box-shadow: var(--shadow-sm); }
-=======
-.modal-content { max-width: 900px; max-height: 85vh; width: 100%; background: var(--paper); backdrop-filter: blur(20px); border: 1px solid var(--border); border-radius: 24px; box-shadow: var(--shadow-lg); overflow: hidden; transform: scale(.9) translateY(20px); transition: transform .3s cubic-bezier(.4,0,.2,1); position: relative; }
-.modal.open .modal-content { transform: scale(1) translateY(0); }
-.modal-header { padding: 32px 32px 0; position: relative; }
-.modal-close { position: absolute; top: 20px; right: 20px; width: 40px; height: 40px; border: 1px solid var(--border); border-radius: 50%; background: var(--paper); color: var(--muted); cursor: pointer; display: flex; align-items: center; justify-content: center; font-size: 18px; transition: all .3s ease; z-index: 2; }
->>>>>>> b59f1932
+
 .modal-close:hover { background: var(--accent-solid); color: white; transform: scale(1.1); }
 .modal-title { font-family: 'Playfair Display', serif; font-size: clamp(1.5rem, 3vw, 2rem); font-weight: 400; margin-bottom: 12px; color: var(--ink); line-height: 1.3; }
 .modal-meta { color: var(--muted); font-size: 14px; margin-bottom: 16px; font-weight: 500; }
